module Rack

  # A Rack middleware for providing JSON-P support.
  #
  # Full credit to Flinn Mueller (http://actsasflinn.com/) for this contribution.
  #
  class JSONP
<<<<<<< HEAD
    include Rack::Utils
=======

    CALLBACK_PARAM = 'callback'
    HTTP_ACCEPT = 'HTTP_ACCEPT'.freeze
    CONTENT_TYPE = 'Content-Type'.freeze
    APPLICATION_JSON = /application\/json/.freeze

>>>>>>> c0742aa3
    def initialize(app)
      @app = app
    end

    # Proxies the request to the application, stripping out the JSON-P callback
    # method and padding the response with the appropriate callback format if
    # the returned body is application/json
    #
    # Changes nothing if no <tt>callback</tt> param is specified.
    #
    def call(env)
      status, headers, response = @app.call(env)
<<<<<<< HEAD
      headers = HeaderHash.new(headers)
      request = Rack::Request.new(env)
      
      if is_json?(headers['Content-Type']) && has_callback?(request.params)
        response = pad(request.params.delete('callback'), response)

        # No longer json, its javascript!
        headers['Content-Type'].gsub!('json', 'javascript')
        
        # Set new Content-Length, if it was set before we mutated the response body
        if headers['Content-Length']
          # Code from Rack::ContentLength
          response = [response] if response.respond_to?(:to_str) # rack 0.4 compat
          length = response.to_ary.inject(0) { |len, part| len + bytesize(part) }
          headers['Content-Length'] = length.to_s
=======
      if env[HTTP_ACCEPT] =~ APPLICATION_JSON && headers[CONTENT_TYPE] =~ APPLICATION_JSON
        request = Rack::Request.new(env)
        if request.params.include?(CALLBACK_PARAM)
          response = pad(request.params.delete(CALLBACK_PARAM), response)
          headers['Content-Length'] = response.length.to_s
          response = [response]
>>>>>>> c0742aa3
        end
      end
      [status, headers, response]
    end
    
    private
    
    def is_json?(header)
      header.include?('application/json')
    end
    
    def has_callback?(params)
      params.include?('callback')
    end

    # Pads the response with the appropriate callback format according to the
    # JSON-P spec/requirements.
    #
    # The Rack response spec indicates that it should be enumerable. The method
    # of combining all of the data into a single string makes sense since JSON
    # is returned as a full string.
    #
    def pad(callback, response, body = "")
      response.each{ |s| body << s.to_s }
      "#{callback}(#{body})"
    end

  end
end<|MERGE_RESOLUTION|>--- conflicted
+++ resolved
@@ -5,16 +5,8 @@
   # Full credit to Flinn Mueller (http://actsasflinn.com/) for this contribution.
   #
   class JSONP
-<<<<<<< HEAD
     include Rack::Utils
-=======
 
-    CALLBACK_PARAM = 'callback'
-    HTTP_ACCEPT = 'HTTP_ACCEPT'.freeze
-    CONTENT_TYPE = 'Content-Type'.freeze
-    APPLICATION_JSON = /application\/json/.freeze
-
->>>>>>> c0742aa3
     def initialize(app)
       @app = app
     end
@@ -27,11 +19,11 @@
     #
     def call(env)
       status, headers, response = @app.call(env)
-<<<<<<< HEAD
+
       headers = HeaderHash.new(headers)
       request = Rack::Request.new(env)
       
-      if is_json?(headers['Content-Type']) && has_callback?(request.params)
+      if is_json?(headers) && has_callback?(request)
         response = pad(request.params.delete('callback'), response)
 
         # No longer json, its javascript!
@@ -43,14 +35,6 @@
           response = [response] if response.respond_to?(:to_str) # rack 0.4 compat
           length = response.to_ary.inject(0) { |len, part| len + bytesize(part) }
           headers['Content-Length'] = length.to_s
-=======
-      if env[HTTP_ACCEPT] =~ APPLICATION_JSON && headers[CONTENT_TYPE] =~ APPLICATION_JSON
-        request = Rack::Request.new(env)
-        if request.params.include?(CALLBACK_PARAM)
-          response = pad(request.params.delete(CALLBACK_PARAM), response)
-          headers['Content-Length'] = response.length.to_s
-          response = [response]
->>>>>>> c0742aa3
         end
       end
       [status, headers, response]
@@ -58,24 +42,24 @@
     
     private
     
-    def is_json?(header)
-      header.include?('application/json')
+    def is_json?(headers)
+      headers['Content-Type'].include?('application/json')
     end
     
-    def has_callback?(params)
-      params.include?('callback')
+    def has_callback?(request)
+      request.params.include?('callback')
     end
 
     # Pads the response with the appropriate callback format according to the
     # JSON-P spec/requirements.
     #
-    # The Rack response spec indicates that it should be enumerable. The method
-    # of combining all of the data into a single string makes sense since JSON
-    # is returned as a full string.
+    # The Rack response spec indicates that it should be enumerable. The
+    # method of combining all of the data into a single string makes sense
+    # since JSON is returned as a full string.
     #
     def pad(callback, response, body = "")
       response.each{ |s| body << s.to_s }
-      "#{callback}(#{body})"
+      ["#{callback}(#{body})"]
     end
 
   end
